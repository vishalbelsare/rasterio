"""Rasterio"""

from __future__ import absolute_import

from collections import namedtuple
from contextlib import contextmanager
import logging
import warnings

try:
    from pathlib import Path
except ImportError:  # pragma: no cover
    class Path:
        pass

try:
    from logging import NullHandler
except ImportError:  # pragma: no cover
    class NullHandler(logging.Handler):
        def emit(self, record):
            pass

from rasterio._base import gdal_version
from rasterio.drivers import is_blacklisted
from rasterio.dtypes import (
    bool_, ubyte, uint8, uint16, int16, uint32, int32, float32, float64,
    complex_, check_dtype)
from rasterio.env import ensure_env_credentialled, Env
from rasterio.errors import RasterioIOError
from rasterio.compat import string_types
from rasterio.io import (
    DatasetReader, get_writer_for_path, get_writer_for_driver, MemoryFile)
from rasterio.profiles import default_gtiff_profile
from rasterio.transform import Affine, guard_transform
from rasterio.path import parse_path

# These modules are imported from the Cython extensions, but are also import
# here to help tools like cx_Freeze find them automatically
import rasterio._err
import rasterio.coords
import rasterio.enums
import rasterio.path


__all__ = ['band', 'open', 'pad', 'Env']
<<<<<<< HEAD
__version__ = "1.0.3.post1"
=======
__version__ = "1.0.4"
>>>>>>> 2342df06
__gdal_version__ = gdal_version()

# Rasterio attaches NullHandler to the 'rasterio' logger and its
# descendents. See
# https://docs.python.org/2/howto/logging.html#configuring-logging-for-a-library
# Applications must attach their own handlers in order to see messages.
# See rasterio/rio/main.py for an example.
log = logging.getLogger(__name__)
log.addHandler(NullHandler())


@ensure_env_credentialled
def open(fp, mode='r', driver=None, width=None, height=None, count=None,
         crs=None, transform=None, dtype=None, nodata=None, sharing=True,
         **kwargs):
    """Open a dataset for reading or writing.

    The dataset may be located in a local file, in a resource located by
    a URL, or contained within a stream of bytes.

    In read ('r') or read/write ('r+') mode, no keyword arguments are
    required: these attributes are supplied by the opened dataset.

    In write ('w' or 'w+') mode, the driver, width, height, count, and dtype
    keywords are strictly required.

    Parameters
    ----------
    fp : str, file object or pathlib.Path object
        A filename or URL, a file object opened in binary ('rb') mode,
        or a Path object.
    mode : str, optional
        'r' (read, the default), 'r+' (read/write), 'w' (write), or
        'w+' (write/read).
    driver : str, optional
        A short format driver name (e.g. "GTiff" or "JPEG") or a list of
        such names (see GDAL docs at
        http://www.gdal.org/formats_list.html). In 'w' or 'w+' modes
        a single name is required. In 'r' or 'r+' modes the driver can
        usually be omitted. Registered drivers will be tried
        sequentially until a match is found. When multiple drivers are
        available for a format such as JPEG2000, one of them can be
        selected by using this keyword argument.
    width, height : int, optional
        The numbers of rows and columns of the raster dataset. Required
        in 'w' or 'w+' modes, they are ignored in 'r' or 'r+' modes.
    count : int, optional
        The count of dataset bands. Required in 'w' or 'w+' modes, it is
        ignored in 'r' or 'r+' modes.
    dtype : str or numpy dtype
        The data type for bands. For example: 'uint8' or
        ``rasterio.uint16``. Required in 'w' or 'w+' modes, it is
        ignored in 'r' or 'r+' modes.
    crs : str, dict, or CRS; optional
        The coordinate reference system. Required in 'w' or 'w+' modes,
        it is ignored in 'r' or 'r+' modes.
    transform : Affine instance, optional
        Affine transformation mapping the pixel space to geographic
        space. Required in 'w' or 'w+' modes, it is ignored in 'r' or
        'r+' modes.
    nodata : int, float, or nan; optional
        Defines the pixel value to be interpreted as not valid data.
        Required in 'w' or 'w+' modes, it is ignored in 'r' or 'r+'
        modes.
    sharing : bool
        A flag that allows sharing of dataset handles. Default is
        `True`. Should be set to `False` in a multithreaded:w program.
    kwargs : optional
        These are passed to format drivers as directives for creating or
        interpreting datasets. For example: in 'w' or 'w+' modes
        a `tiled=True` keyword argument will direct the GeoTIFF format
        driver to create a tiled, rather than striped, TIFF.

    Returns
    -------
    A ``DatasetReader`` or ``DatasetUpdater`` object.

    Examples
    --------

    To open a GeoTIFF for reading using standard driver discovery and
    no directives:

    >>> import rasterio
    >>> with rasterio.open('example.tif') as dataset:
    ...     print(dataset.profile)

    To open a JPEG2000 using only the JP2OpenJPEG driver:

    >>> with rasterio.open(
    ...         'example.jp2', driver='JP2OpenJPEG') as dataset:
    ...     print(dataset.profile)

    To create a new 8-band, 16-bit unsigned, tiled, and LZW-compressed
    GeoTIFF with a global extent and 0.5 degree resolution:

    >>> from rasterio.transform import from_origin
    >>> with rasterio.open(
    ...         'example.tif', 'w', driver='GTiff', dtype='uint16',
    ...         width=720, height=360, count=8, crs='EPSG:4326',
    ...         transform=from_origin(-180.0, 90.0, 0.5, 0.5),
    ...         nodata=0, tiled=True, compress='lzw') as dataset:
    ...     dataset.write(...)
    """

    if not isinstance(fp, string_types):
        if not (hasattr(fp, 'read') or hasattr(fp, 'write') or isinstance(fp, Path)):
            raise TypeError("invalid path or file: {0!r}".format(fp))
    if mode and not isinstance(mode, string_types):
        raise TypeError("invalid mode: {0!r}".format(mode))
    if driver and not isinstance(driver, string_types):
        raise TypeError("invalid driver: {0!r}".format(driver))
    if dtype and not check_dtype(dtype):
        raise TypeError("invalid dtype: {0!r}".format(dtype))
    if nodata is not None:
        nodata = float(nodata)
    if transform:
        transform = guard_transform(transform)

    # Check driver/mode blacklist.
    if driver and is_blacklisted(driver, mode):
        raise RasterioIOError(
            "Blacklisted: file cannot be opened by "
            "driver '{0}' in '{1}' mode".format(driver, mode))

    # Special case for file object argument.
    if mode == 'r' and hasattr(fp, 'read'):

        @contextmanager
        def fp_reader(fp):
            memfile = MemoryFile(fp.read())
            dataset = memfile.open()
            try:
                yield dataset
            finally:
                dataset.close()
                memfile.close()

        return fp_reader(fp)

    elif mode in ('w', 'w+') and hasattr(fp, 'write'):

        @contextmanager
        def fp_writer(fp):
            memfile = MemoryFile()
            dataset = memfile.open(driver=driver, width=width, height=height,
                                   count=count, crs=crs, transform=transform,
                                   dtype=dtype, nodata=nodata, **kwargs)
            try:
                yield dataset
            finally:
                dataset.close()
                memfile.seek(0)
                fp.write(memfile.read())
                memfile.close()

        return fp_writer(fp)

    else:
        # If a pathlib.Path instance is given, convert it to a string path.
        if isinstance(fp, Path):
            fp = str(fp)

        # The 'normal' filename or URL path.
        path = parse_path(fp)

        # Create dataset instances and pass the given env, which will
        # be taken over by the dataset's context manager if it is not
        # None.
        if mode == 'r':
            s = DatasetReader(path, driver=driver, **kwargs)
        elif mode == 'r+':
            s = get_writer_for_path(path)(path, mode, driver=driver, **kwargs)
        elif mode.startswith("w"):
            s = get_writer_for_driver(driver)(path, mode, driver=driver,
                                              width=width, height=height,
                                              count=count, crs=crs,
                                              transform=transform,
                                              dtype=dtype, nodata=nodata,
                                              **kwargs)
        else:
            raise ValueError(
                "mode must be one of 'r', 'r+', or 'w', not %s" % mode)
        return s


Band = namedtuple('Band', ['ds', 'bidx', 'dtype', 'shape'])


def band(ds, bidx):
    """A dataset and one or more of its bands

    Parameters
    ----------
    ds: dataset object
        An opened rasterio dataset object.
    bidx: int or sequence of ints
        Band number(s), index starting at 1.

    Returns
    -------
    rasterio.Band
    """
    return Band(ds, bidx, set(ds.dtypes).pop(), ds.shape)


def pad(array, transform, pad_width, mode=None, **kwargs):
    """pad array and adjust affine transform matrix.

    Parameters
    ----------
    array: ndarray
        Numpy ndarray, for best results a 2D array
    transform: Affine transform
        transform object mapping pixel space to coordinates
    pad_width: int
        number of pixels to pad array on all four
    mode: str or function
        define the method for determining padded values

    Returns
    -------
    (array, transform): tuple
        Tuple of new array and affine transform

    Notes
    -----
    See numpy docs for details on mode and other kwargs:
    http://docs.scipy.org/doc/numpy-1.10.0/reference/generated/numpy.pad.html
    """
    import numpy as np
    transform = guard_transform(transform)
    padded_array = np.pad(array, pad_width, mode, **kwargs)
    padded_trans = list(transform)
    padded_trans[2] -= pad_width * padded_trans[0]
    padded_trans[5] -= pad_width * padded_trans[4]
    return padded_array, Affine(*padded_trans[:6])<|MERGE_RESOLUTION|>--- conflicted
+++ resolved
@@ -43,11 +43,7 @@
 
 
 __all__ = ['band', 'open', 'pad', 'Env']
-<<<<<<< HEAD
-__version__ = "1.0.3.post1"
-=======
 __version__ = "1.0.4"
->>>>>>> 2342df06
 __gdal_version__ = gdal_version()
 
 # Rasterio attaches NullHandler to the 'rasterio' logger and its
