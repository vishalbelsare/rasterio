--- conflicted
+++ resolved
@@ -22,15 +22,10 @@
 # Classes in rasterio._io are imported below just before we need them.
 
 __all__ = [
-<<<<<<< HEAD
     'band', 'open', 'drivers', 'copy', 'pad',
     'get_data_window', 'windows_intersect', 'window_intersection',
     'window_union']
-__version__ = "0.32.0"
-=======
-    'band', 'open', 'drivers', 'copy', 'pad']
 __version__ = "0.32.0.post1"
->>>>>>> 49caa5ae
 
 log = logging.getLogger('rasterio')
 class NullHandler(logging.Handler):
