--- conflicted
+++ resolved
@@ -954,17 +954,8 @@
     def res(self):
         """Returns the (width, height) of pixels in the units of its
         coordinate reference system."""
-<<<<<<< HEAD
         a, b, c, d, e, f, _, _, _ = self.transform
-        if b == d == 0:
-            return a, -e
-        else:
-            return math.sqrt(a * a+ d * d), math.sqrt(b * b + e * e)
-=======
-        def __get__(self):
-            a, b, c, d, e, f, _, _, _ = self.transform
-            return math.sqrt(a * a + d * d), math.sqrt(b * b + e * e)
->>>>>>> 2907eeab
+        return math.sqrt(a * a+ d * d), math.sqrt(b * b + e * e)
 
     @property
     def meta(self):
