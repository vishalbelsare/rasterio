"""Python 2-3 compatibility."""

import itertools
import sys
import warnings


if sys.version_info[0] >= 3:   # pragma: no cover
    string_types = str,
    text_type = str
    integer_types = int,
    zip_longest = itertools.zip_longest
    import configparser
    from urllib.parse import urlparse
    from collections import UserDict
    from collections.abc import Iterable, Mapping
    from inspect import getfullargspec as getargspec
    from pathlib import Path

else:  # pragma: no cover
    warnings.warn("Python 2 compatibility will be removed after version 1.1", DeprecationWarning)
    string_types = basestring,
    text_type = unicode
    integer_types = int, long
    zip_longest = itertools.izip_longest
    import ConfigParser as configparser
    from urlparse import urlparse
    from UserDict import UserDict
    from inspect import getargspec
    from collections import Iterable, Mapping
<<<<<<< HEAD

# Users can pass in objects that subclass a few different objects
# More specifically, rasterio has a CRS() class that subclasses UserDict()
# In Python 2 UserDict() is in its own module and does not subclass Mapping()
DICT_TYPES = (dict, Mapping, UserDict)
=======
    class Path(object):
        pass
>>>>>>> 0c7a2e2d
<|MERGE_RESOLUTION|>--- conflicted
+++ resolved
@@ -28,13 +28,8 @@
     from UserDict import UserDict
     from inspect import getargspec
     from collections import Iterable, Mapping
-<<<<<<< HEAD
 
 # Users can pass in objects that subclass a few different objects
 # More specifically, rasterio has a CRS() class that subclasses UserDict()
 # In Python 2 UserDict() is in its own module and does not subclass Mapping()
-DICT_TYPES = (dict, Mapping, UserDict)
-=======
-    class Path(object):
-        pass
->>>>>>> 0c7a2e2d
+DICT_TYPES = (dict, Mapping, UserDict)