"""Mask the area outside of the input shapes with no data."""

import logging
import warnings

import numpy as np

from rasterio.errors import WindowError
from rasterio.features import geometry_mask, geometry_window


logger = logging.getLogger(__name__)


def raster_geometry_mask(dataset, shapes, all_touched=False, invert=False,
                         crop=False, pad=False):
    """Create a mask from shapes, transform, and optional window within original
    raster.

    By default, mask is intended for use as a numpy mask, where pixels that
    overlap shapes are False.

    If shapes do not overlap the raster and crop=True, a ValueError is
    raised.  Otherwise, a warning is raised, and a completely True mask
    is returned (if invert is False).

    Parameters
    ----------
    dataset: a dataset object opened in 'r' mode
        Raster for which the mask will be created.
    shapes: list of polygons
        GeoJSON-like dict representation of polygons that will be used to
        create the mask.
    all_touched: bool (opt)
        Include a pixel in the mask if it touches any of the shapes.
        If False (default), include a pixel only if its center is within one of
        the shapes, or if it is selected by Bresenham's line algorithm.
    invert: bool (opt)
        If False (default), mask will be `False` inside shapes and `True`
        outside.  If True, mask will be `True` inside shapes and `False`
        outside.
    crop: bool (opt)
        Whether to crop the dataset to the extent of the shapes. Defaults to
        False.
    pad: bool (opt)
        If True, the features will be padded in each direction by
        one half of a pixel prior to cropping dataset. Defaults to False.

    Returns
    -------
    tuple

        Three elements:

            mask : numpy ndarray of type 'bool'
                Mask that is `True` outside shapes, and `False` within shapes.

            out_transform : affine.Affine()
                Information for mapping pixel coordinates in `masked` to another
                coordinate system.

            window: rasterio.windows.Window instance
                Window within original raster covered by shapes.  None if crop
                is False.
    """
    if crop and invert:
        raise ValueError("crop and invert cannot both be True.")

    if crop and pad:
        pad_x = 0.5  # pad by 1/2 of pixel size
        pad_y = 0.5
    else:
        pad_x = 0
        pad_y = 0

    north_up = dataset.transform.e <= 0

    try:
        window = geometry_window(dataset, shapes, north_up=north_up, pad_x=pad_x,
                                 pad_y=pad_y)

    except WindowError:
        # If shapes do not overlap raster, raise Exception or UserWarning
        # depending on value of crop
        if crop:
            raise ValueError('Input shapes do not overlap raster.')
        else:
            warnings.warn('shapes are outside bounds of raster. '
                          'Are they in different coordinate reference systems?')

        # Return an entirely True mask (if invert is False)
        mask = np.ones(shape=dataset.shape[-2:], dtype='bool') * (not invert)
        return mask, dataset.transform, None

    if crop:
        transform = dataset.window_transform(window)
        out_shape = (int(window.height), int(window.width))

    else:
        window = None
        transform = dataset.transform
        out_shape = (int(dataset.height), int(dataset.width))

    mask = geometry_mask(shapes, transform=transform, invert=invert,
                         out_shape=out_shape, all_touched=all_touched)

    return mask, transform, window


<<<<<<< HEAD
def mask(dataset, shapes, all_touched=False, invert=False, nodata=None,
         filled=True, crop=False, pad=False):
=======
def mask(raster, shapes, all_touched=False, invert=False, nodata=None,
         filled=True, crop=False, pad=False, indexes=None):
>>>>>>> cb620c56
    """Creates a masked or filled array using input shapes.
    Pixels are masked or set to nodata outside the input shapes, unless
    `invert` is `True`.

    If shapes do not overlap the raster and crop=True, a ValueError is
    raised.  Otherwise, a warning is raised.

    Parameters
    ----------
    dataset: a dataset object opened in 'r' mode
        Raster to which the mask will be applied.
    shapes: list of polygons
        GeoJSON-like dict representation of polygons that will be used to
        create the mask.
    all_touched: bool (opt)
        Include a pixel in the mask if it touches any of the shapes.
        If False (default), include a pixel only if its center is within one of
        the shapes, or if it is selected by Bresenham's line algorithm.
    invert: bool (opt)
        If False (default) pixels outside shapes will be masked.  If True,
        pixels inside shape will be masked.
    nodata: int or float (opt)
        Value representing nodata within each raster band. If not set,
        defaults to the nodata value for the input raster. If there is no
        set nodata value for the raster, it defaults to 0.
    filled: bool (opt)
        If True, the pixels outside the features will be set to nodata.
        If False, the output array will contain the original pixel data,
        and only the mask will be based on shapes.  Defaults to True.
    crop: bool (opt)
        Whether to crop the raster to the extent of the shapes. Defaults to
        False.
    pad: bool (opt)
        If True, the features will be padded in each direction by
        one half of a pixel prior to cropping raster. Defaults to False.
    indexes : list of ints or a single int (opt)
        If `indexes` is a list, the result is a 3D array, but is
        a 2D array if it is a band index number.

    Returns
    -------
    tuple

        Two elements:

            masked : numpy ndarray or numpy.ma.MaskedArray
                Data contained in the raster after applying the mask. If
                `filled` is `True` and `invert` is `False`, the return will be
                an array where pixels outside shapes are set to the nodata value
                (or nodata inside shapes if `invert` is `True`).

                If `filled` is `False`, the return will be a MaskedArray in
                which pixels outside shapes are `True` (or `False` if `invert`
                is `True`).

            out_transform : affine.Affine()
                Information for mapping pixel coordinates in `masked` to another
                coordinate system.
    """

    if nodata is None:
        if dataset.nodata is not None:
            nodata = dataset.nodata
        else:
            nodata = 0

    shape_mask, transform, window = raster_geometry_mask(
        dataset, shapes, all_touched=all_touched, invert=invert, crop=crop,
        pad=pad)

<<<<<<< HEAD
    height, width = shape_mask.shape
    out_shape = (dataset.count, height, width)

    out_image = dataset.read(window=window, out_shape=out_shape, masked=True)
=======
    if indexes is None:
        out_shape = (raster.count, ) + shape_mask.shape
    elif isinstance(indexes, int):
        out_shape = shape_mask.shape
    else:
        out_shape = (len(indexes), ) + shape_mask.shape

    out_image = raster.read(
        window=window, out_shape=out_shape, masked=True, indexes=indexes)
>>>>>>> cb620c56
    out_image.mask = out_image.mask | shape_mask

    if filled:
        out_image = out_image.filled(nodata)

    return out_image, transform
<|MERGE_RESOLUTION|>--- conflicted
+++ resolved
@@ -107,13 +107,8 @@
     return mask, transform, window
 
 
-<<<<<<< HEAD
 def mask(dataset, shapes, all_touched=False, invert=False, nodata=None,
-         filled=True, crop=False, pad=False):
-=======
-def mask(raster, shapes, all_touched=False, invert=False, nodata=None,
          filled=True, crop=False, pad=False, indexes=None):
->>>>>>> cb620c56
     """Creates a masked or filled array using input shapes.
     Pixels are masked or set to nodata outside the input shapes, unless
     `invert` is `True`.
@@ -184,22 +179,16 @@
         dataset, shapes, all_touched=all_touched, invert=invert, crop=crop,
         pad=pad)
 
-<<<<<<< HEAD
-    height, width = shape_mask.shape
-    out_shape = (dataset.count, height, width)
-
-    out_image = dataset.read(window=window, out_shape=out_shape, masked=True)
-=======
     if indexes is None:
-        out_shape = (raster.count, ) + shape_mask.shape
+        out_shape = (dataset.count, ) + shape_mask.shape
     elif isinstance(indexes, int):
         out_shape = shape_mask.shape
     else:
         out_shape = (len(indexes), ) + shape_mask.shape
 
-    out_image = raster.read(
+    out_image = dataset.read(
         window=window, out_shape=out_shape, masked=True, indexes=indexes)
->>>>>>> cb620c56
+
     out_image.mask = out_image.mask | shape_mask
 
     if filled:
